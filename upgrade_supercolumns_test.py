from dtest import Tester, debug
from ccmlib.cluster import Cluster
from ccmlib.common import get_version_from_build
from pytools import since
import random, os, time, re

# Tests upgrade between 1.2->2.0 for super columns (since that's where
# we removed then internally)
class TestSCUpgrade(Tester):

    @since('2.0')
    def upgrade_with_index_creation_test(self):
        cluster = self.cluster

        # Forcing cluster version on purpose
        cluster.set_install_dir(version="1.2.16")
        cluster.populate(2).start()

        [node1, node2] = cluster.nodelist()

        cli = node1.cli()
        cli.do("create keyspace test with placement_strategy = 'SimpleStrategy' and strategy_options = {replication_factor : 2} and durable_writes = true")
        cli.do("use test")
        cli.do("create column family sc_test with column_type = 'Super' and comparator = 'UTF8Type' and subcomparator = 'UTF8Type' and default_validation_class = 'UTF8Type' and key_validation_class = 'UTF8Type'")

        for i in range(0, 2):
            for j in range(0, 2):
                cli.do("set sc_test['k0']['sc%d']['c%d'] = 'v'" % (i, j))

        assert not cli.has_errors(), cli.errors()
        cli.close()

        CASSANDRA_DIR = os.environ.get('CASSANDRA_DIR')
        if get_version_from_build(CASSANDRA_DIR) >= '2.1':
            #Upgrade nodes to 2.0.
            #See CASSANDRA-7008
            self.upgrade_to_version("git:cassandra-2.0")
            time.sleep(.5)

        # Upgrade node 1
        node1.flush()
        time.sleep(.5)
        node1.stop(wait_other_notice=True)
        self.set_node_to_current_version(node1)
        node1.start(wait_other_notice=True)
        time.sleep(.5)

        cli = node1.cli()
        cli.do("use test")
        cli.do("consistencylevel as quorum")

        # Check we can still get data properly
        cli.do("get sc_test['k0']")
        assert_scs(cli, ['sc0', 'sc1'])
        assert_columns(cli, ['c0', 'c1'])

        cli.do("get sc_test['k0']['sc1']")
        assert_columns(cli, ['c0', 'c1'])

        cli.do("get sc_test['k0']['sc1']['c1']")
        assert_columns(cli, ['c1'])

    #CASSANDRA-7188
    @since('2.0')
    def upgrade_with_counters_test(self):
        cluster = self.cluster

        # Forcing cluster version on purpose
        cluster.set_cassandra_dir(cassandra_version="1.2.19")
        cluster.populate(3).start()

        node1, node2, node3 = cluster.nodelist()

        cli = node1.cli()
        cli.do("create keyspace test with placement_strategy = 'SimpleStrategy' and strategy_options = {replication_factor : 2} and durable_writes = true")
        cli.do("use test")
        cli.do("create column family sc_test with column_type = 'Super' and default_validation_class = 'CounterColumnType' AND key_validation_class=UTF8Type AND comparator=UTF8Type")

        for i in xrange(2):
            for j in xrange(2):
                for k in xrange(10):
                    cli.do("incr sc_test['Counter1']['sc%d']['c%d'] by 1" % (i, j))

        assert not cli.has_errors(), cli.errors()
        cli.close()


        ##If we are on 2.1 or any higher version,
        ##upgrade to 2.0.latest.
        ##Otherwise, we must be on a 2.0.x, so we
        ##should be upgrading to that version.
        ##This will let us test upgrading
        ##from 1.2.19 to each of the 2.0 minor releases.
        CASSANDRA_DIR = os.environ.get('CASSANDRA_DIR')
        if get_version_from_build(CASSANDRA_DIR) >= '2.1':
            #Upgrade nodes to 2.0.
            #See CASSANDRA-7008
            self.upgrade_to_version("git:cassandra-2.0", [node1])
            time.sleep(.5)
        else:
            self.set_node_to_current_version(node1)

        cli = node1.cli()
        cli.do("use test")
        for i in xrange(2):
            for j in xrange(2):
                for k in xrange(100):
                    cli.do("incr sc_test['Counter1']['sc%d']['c%d'] by 1" % (i, j))

        cli2 = node2.cli()
        cli2.do("use test")
        for i in xrange(2):
            for j in xrange(2):
                for k in xrange(100):
                    cli2.do("incr sc_test['Counter1']['sc%d']['c%d'] by 1" % (i, j))

        cli3 = node3.cli()
        cli3.do("use test")
        for i in xrange(2):
            for j in xrange(2):
                for k in xrange(100):
                    cli3.do("incr sc_test['Counter1']['sc%d']['c%d'] by 1" % (i, j))

        if get_version_from_build(CASSANDRA_DIR) >= '2.1':
            #Upgrade nodes to 2.0.
            #See CASSANDRA-7008
            self.upgrade_to_version("git:cassandra-2.0", [node2, node3])
            time.sleep(.5)
        else:
            self.set_node_to_current_version(node2)
            self.set_node_to_current_version(node3)

        cli = node1.cli()
        cli.do("use test")
        cli.do("consistencylevel as quorum")

        # Check we can still get data properly
        cli.do("get sc_test['Counter1']")
        assert_scs(cli, ['sc0', 'sc1'])
        assert_counter_columns(cli, ['c0', 'c1'])

        cli.do("get sc_test['Counter1']['sc1']")
        assert_counter_columns(cli, ['c0', 'c1'])

        cli.do("get sc_test['Counter1']['sc1']['c1']")
        assert_counter_columns(cli, ['c1'])

        assert not cli.has_errors(), cli.errors()
        cli.close()

    def upgrade_to_version(self, tag, nodes=None):
        debug('Upgrading to ' + tag)
        if nodes is None:
            nodes = self.cluster.nodelist()

<<<<<<< HEAD
        for node in nodes:
            debug('Shutting down node: ' + node.name)
            node.drain()
            node.watch_log_for("DRAINED")
            node.stop(wait_other_notice=False)

        # Update Cassandra Directory
        for node in nodes:
            node.set_cassandra_dir(cassandra_version=tag)
            debug("Set new cassandra dir for %s: %s" % (node.name, node.get_cassandra_dir()))
        self.cluster.set_cassandra_dir(cassandra_version=tag)

        # Restart nodes on new version
        for node in nodes:
            debug('Starting %s on new version (%s)' % (node.name, tag))
            # Setup log4j / logback again (necessary moving from 2.0 -> 2.1):
            node.set_log_level("INFO")
            node.start(wait_other_notice=True)
            node.nodetool('upgradesstables -a')
=======
            for node in nodes:
                debug('Shutting down node: ' + node.name)
                node.drain()
                node.watch_log_for("DRAINED")
                node.stop(wait_other_notice=False)

            # Update Cassandra Directory
            for node in nodes:
                node.set_install_dir(version=tag)
                debug("Set new cassandra dir for %s: %s" % (node.name, node.get_install_dir()))
            self.cluster.set_install_dir(version=tag)

            # Restart nodes on new version
            for node in nodes:
                debug('Starting %s on new version (%s)' % (node.name, tag))
                # Setup log4j / logback again (necessary moving from 2.0 -> 2.1):
                node.set_log_level("INFO")
                node.start(wait_other_notice=True)
                node.nodetool('upgradesstables -a')
>>>>>>> 88a33526

def assert_scs(cli, names):
    assert not cli.has_errors(), cli.errors()
    output = cli.last_output()

    for name in names:
        assert re.search('super_column=%s' % name, output) is not None, 'Cannot find super column %s in %s' % (name, output)

def assert_columns(cli, names):
    assert not cli.has_errors(), cli.errors()
    output = cli.last_output()

    for name in names:
        assert re.search('name=%s' % name, output) is not None, 'Cannot find column %s in %s' % (name, output)

def assert_counter_columns(cli, names):
    assert not cli.has_errors(), cli.errors()
    output = cli.last_output()

    for name in names:
        assert re.search('counter=%s' % name, output) is not None, 'Cannot find column %s in %s' % (name, output)<|MERGE_RESOLUTION|>--- conflicted
+++ resolved
@@ -66,7 +66,7 @@
         cluster = self.cluster
 
         # Forcing cluster version on purpose
-        cluster.set_cassandra_dir(cassandra_version="1.2.19")
+        cluster.set_install_dir(version="1.2.19")
         cluster.populate(3).start()
 
         node1, node2, node3 = cluster.nodelist()
@@ -153,7 +153,6 @@
         if nodes is None:
             nodes = self.cluster.nodelist()
 
-<<<<<<< HEAD
         for node in nodes:
             debug('Shutting down node: ' + node.name)
             node.drain()
@@ -162,9 +161,9 @@
 
         # Update Cassandra Directory
         for node in nodes:
-            node.set_cassandra_dir(cassandra_version=tag)
-            debug("Set new cassandra dir for %s: %s" % (node.name, node.get_cassandra_dir()))
-        self.cluster.set_cassandra_dir(cassandra_version=tag)
+            node.set_install_dir(version=tag)
+            debug("Set new cassandra dir for %s: %s" % (node.name, node.get_install_dir()))
+        self.cluster.set_install_dir(version=tag)
 
         # Restart nodes on new version
         for node in nodes:
@@ -173,27 +172,6 @@
             node.set_log_level("INFO")
             node.start(wait_other_notice=True)
             node.nodetool('upgradesstables -a')
-=======
-            for node in nodes:
-                debug('Shutting down node: ' + node.name)
-                node.drain()
-                node.watch_log_for("DRAINED")
-                node.stop(wait_other_notice=False)
-
-            # Update Cassandra Directory
-            for node in nodes:
-                node.set_install_dir(version=tag)
-                debug("Set new cassandra dir for %s: %s" % (node.name, node.get_install_dir()))
-            self.cluster.set_install_dir(version=tag)
-
-            # Restart nodes on new version
-            for node in nodes:
-                debug('Starting %s on new version (%s)' % (node.name, tag))
-                # Setup log4j / logback again (necessary moving from 2.0 -> 2.1):
-                node.set_log_level("INFO")
-                node.start(wait_other_notice=True)
-                node.nodetool('upgradesstables -a')
->>>>>>> 88a33526
 
 def assert_scs(cli, names):
     assert not cli.has_errors(), cli.errors()
